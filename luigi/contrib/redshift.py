--- conflicted
+++ resolved
@@ -687,19 +687,10 @@
             credentials=self._credentials())
 
         logger.info('Executing unload query from task: {name}'.format(name=self.__class__))
-<<<<<<< HEAD
-        try:
-            cursor = connection.cursor()
-            cursor.execute(unload_query)
-            logger.info(cursor.statusmessage)
-        except Exception:
-            raise
-=======
 
         cursor = connection.cursor()
         cursor.execute(unload_query)
         logger.info(cursor.statusmessage)
->>>>>>> 8ae5b659
 
         # Update marker table
         self.output().touch(connection)
